(defproject frankiesardo/pedestal-swagger "0.4.0-SNAPSHOT"
  :description "Swagger documentation for Pedestal routes"
  :url "http://github.com/frankiesardo/pedestal-swagger"
  :license {:name "Eclipse Public License"
            :url "http://www.eclipse.org/legal/epl-v10.html"}
  :plugins [[codox "0.8.11"]]
  :codox {:src-dir-uri "http://github.com/frankiesardo/pedestal-swagger/blob/master/"
          :src-linenum-anchor-prefix "L"}
  :dependencies [[org.clojure/clojure "1.6.0"]
                 [io.pedestal/pedestal.service "0.4.0"]
                 [metosin/ring-swagger "0.19.5"]
                 [metosin/ring-swagger-ui "2.1.1-M1"]]
  :release-tasks [["vcs" "assert-committed"]
                  ["change" "version" "leiningen.release/bump-version" "release"]
                  ["doc"]
                  ["vcs" "commit"]
                  ["vcs" "tag" "v"]
                  ["deploy" "clojars"]
                  ["rsync" "doc/" "gh-pages"]
                  ["change" "version" "leiningen.release/bump-version"]
                  ["vcs" "commit"]
                  ["vcs" "push"]]
<<<<<<< HEAD
  :profiles {:dev {:dependencies [[io.pedestal/pedestal.jetty "0.4.0"]]}})
=======
  :profiles {:dev {:dependencies
                   [[io.pedestal/pedestal.jetty "0.3.1"]
                    [metosin/scjsv "0.2.0" :exclusions [org.clojure/core.async]]]}})
>>>>>>> 2408315f
<|MERGE_RESOLUTION|>--- conflicted
+++ resolved
@@ -20,10 +20,6 @@
                   ["change" "version" "leiningen.release/bump-version"]
                   ["vcs" "commit"]
                   ["vcs" "push"]]
-<<<<<<< HEAD
-  :profiles {:dev {:dependencies [[io.pedestal/pedestal.jetty "0.4.0"]]}})
-=======
-  :profiles {:dev {:dependencies
-                   [[io.pedestal/pedestal.jetty "0.3.1"]
-                    [metosin/scjsv "0.2.0" :exclusions [org.clojure/core.async]]]}})
->>>>>>> 2408315f
+
+  :profiles {:dev {:dependencies [[io.pedestal/pedestal.jetty "0.4.0"]
+                                  [metosin/scjsv "0.2.0" :exclusions [org.clojure/core.async]]]}})